![](https://badgen.net/badge/Editor.js/v2.0/blue)

# Image Tool

Image Block for the [Editor.js](https://editorjs.io).

![](https://capella.pics/63a03d04-3816-45b2-87b2-d85e556f0066.jpg)

## Features

- Uploading file from the device
- Pasting copied content from the web
- Pasting images by drag-n-drop
- Pasting files and screenshots from Clipboard
- Allows adding a border, and a background
- Allows stretching an image to the container's full-width

<<<<<<< HEAD
**Notes** 

This Tool requires server-side implementation for file uploading. See [backend response format](#server-format) for more details.

This Tool is also capable of uploading & displaying video files using the <video> element. To enable this, use the Config Params : 'type' to support the upload of video Mime-types.
=======
**Note** This Tool requires server-side implementation for the file uploading. See [backend response format](#server-format) for more details.
>>>>>>> 212cdb21

## Installation

### Install via NPM

Get the package

```shell
npm i --save-dev @editorjs/image
```

Include module at your application

```javascript
import ImageTool from '@editorjs/image';
```

### Other methods

#### Manual downloading and connecting

1. Upload folder `dist` from repository
2. Add `dist/bundle.js` file to your page.

#### Loading from CDN

You can load a specific version of package from [jsDelivr CDN](https://www.jsdelivr.com/package/npm/@editorjs/image).

`https://cdn.jsdelivr.net/npm/@editorjs/image@2.3.0`

Then require this script on page with Editor.js through the `<script src=""></script>` tag.

## Usage

Add a new Tool to the `tools` property of the Editor.js initial config.

```javascript
import ImageTool from '@editorjs/image';

// or if you inject ImageTool via standalone script
const ImageTool = window.ImageTool;

var editor = EditorJS({
  ...

  tools: {
    ...
    image: {
      class: ImageTool,
      config: {
        endpoints: {
          byFile: 'http://localhost:8008/uploadFile', // Your backend file uploader endpoint
          byUrl: 'http://localhost:8008/fetchUrl', // Your endpoint that provides uploading by Url
        }
      }
    }
  }

  ...
});
```

## Config Params

Image Tool supports these configuration parameters:

| Field | Type     | Description        |
| ----- | -------- | ------------------ |
| endpoints | `{byFile: string, byUrl: string}` | Endpoints for file uploading. <br> Contains 2 fields: <br> __byFile__ - for file uploading <br> __byUrl__ - for uploading by URL |
| field | `string` | (default: `image`) Name of uploaded image field in POST request |
| types | `string` | (default: `image/*`) Mime-types of files that can be [accepted with file selection](https://github.com/codex-team/ajax#accept-string).|
| additionalRequestData | `object` | Object with any data you want to send with uploading requests |
| additionalRequestHeaders | `object` | Object with any custom headers which will be added to request. [See example](https://github.com/codex-team/ajax/blob/e5bc2a2391a18574c88b7ecd6508c29974c3e27f/README.md#headers-object) |
| captionPlaceholder | `string` | (default: `Caption`) Placeholder for Caption input |
| buttonContent | `string` | Allows to override HTML content of «Select file» button |
| uploader | `{{uploadByFile: function, uploadByUrl: function}}` | Optional custom uploading methods. See details below. |

Note that if you don't implement your custom uploader methods, the `endpoints` param is required.

## Tool's settings

![](https://capella.pics/c74cdeec-3405-48ac-a960-f784188cf9b4.jpg)

1. Add border

2. Stretch to full-width

3. Add background

## Output data

This Tool returns `data` with following format

| Field          | Type      | Description                     |
| -------------- | --------- | ------------------------------- |
| file           | `object`  | Uploaded file data. Any data got from backend uploader. Always contain the `url` property |
| caption        | `string`  | image's caption                 |
| withBorder     | `boolean` | add border to image             |
| withBackground | `boolean` | need to add background          |
| stretched      | `boolean` | stretch image to screen's width |


```json
{
    "type" : "image",
    "data" : {
        "file": {
            "url" : "https://www.tesla.com/tesla_theme/assets/img/_vehicle_redesign/roadster_and_semi/roadster/hero.jpg"
        },
        "caption" : "Roadster // tesla.com",
        "withBorder" : false,
        "withBackground" : false,
        "stretched" : true
    }
}
```

## Backend response format <a name="server-format"></a>

This Tool works by one of the following schemes:

1. Uploading files from the device
2. Uploading by URL (handle image-like URL's pasting)
3. Uploading by drag-n-drop file
4. Uploading by pasting from Clipboard

### Uploading files from device <a name="from-device"></a>

Scenario:

1. User select file from the device
2. Tool sends it to **your** backend (on `config.endpoint.byFile` route)
3. Your backend should save file and return file data with JSON at specified format.
4. Image tool shows saved image and stores server answer

So, you can implement backend for file saving by your own way. It is a specific and trivial task depending on your
environment and stack.

Response of your uploader **should** cover following format:

```json5
{
    "success" : 1,
    "file": {
        "url" : "https://www.tesla.com/tesla_theme/assets/img/_vehicle_redesign/roadster_and_semi/roadster/hero.jpg",
        // ... and any additional fields you want to store, such as width, height, color, extension, etc
    }
}
```

**success** - uploading status. 1 for successful, 0 for failed

**file** - uploaded file data. **Must** contain an `url` field with full public path to the uploaded image.
Also, can contain any additional fields you want to store. For example, width, height, id etc.
All additional fields will be saved at the `file` object of output data.

### Uploading by pasted URL

Scenario:

1. User pastes an URL of the image file to the Editor
2. Editor pass pasted string to the Image Tool
3. Tool sends it to **your** backend (on `config.endpoint.byUrl` route) via 'url' POST-parameter
3. Your backend should accept URL, **download and save the original file by passed URL** and return file data with JSON at specified format.
4. Image tool shows saved image and stores server answer

Response of your uploader should be at the same format as described at «[Uploading files from device](#from-device)» section


### Uploading by drag-n-drop or from Clipboard

Your backend will accept file as FormData object in field name, specified by `config.field` (by default, «`image`»).
You should save it and return the same response format as described above.

## Providing custom uploading methods

As mentioned at the Config Params section, you have an ability to provide own custom uploading methods.
It is a quite simple: implement `uploadByFile` and `uploadByUrl` methods and pass them via `uploader` config param.
Both methods must return a Promise that resolves with response in a format that described at the [backend response format](#server-format) section.


| Method         | Arguments | Return value | Description |
| -------------- | --------- | -------------| ------------|
| uploadByFile   | `File`    | `{Promise.<{success, file: {url}}>}` | Upload file to the server and return an uploaded image data |
| uploadByUrl    | `string`  | `{Promise.<{success, file: {url}}>}` | Send URL-string to the server, that should load image by this URL and return an uploaded image data |

Example:

```js
import ImageTool from '@editorjs/image';

var editor = EditorJS({
  ...

  tools: {
    ...
    image: {
      class: ImageTool,
      config: {
        /**
         * Custom uploader
         */
        uploader: {
          /**
           * Upload file to the server and return an uploaded image data
           * @param {File} file - file selected from the device or pasted by drag-n-drop
           * @return {Promise.<{success, file: {url}}>}
           */
          uploadByFile(file){
            // your own uploading logic here
            return MyAjax.upload(file).then(() => {
              return {
                success: 1,
                file: {
                  url: 'https://codex.so/upload/redactor_images/o_80beea670e49f04931ce9e3b2122ac70.jpg',
                  // any other image data you want to store, such as width, height, color, extension, etc
                }
              };
            });
          },

          /**
           * Send URL-string to the server. Backend should load image by this URL and return an uploaded image data
           * @param {string} url - pasted image URL
           * @return {Promise.<{success, file: {url}}>}
           */
          uploadByUrl(url){
            // your ajax request for uploading
            return MyAjax.upload(file).then(() => {
              return {
                success: 1,
                file: {
                  url: 'https://codex.so/upload/redactor_images/o_e48549d1855c7fc1807308dd14990126.jpg',,
                  // any other image data you want to store, such as width, height, color, extension, etc
                }
              }
            })
          }
        }
      }
    }
  }

  ...
});
```<|MERGE_RESOLUTION|>--- conflicted
+++ resolved
@@ -15,15 +15,12 @@
 - Allows adding a border, and a background
 - Allows stretching an image to the container's full-width
 
-<<<<<<< HEAD
-**Notes** 
-
-This Tool requires server-side implementation for file uploading. See [backend response format](#server-format) for more details.
-
-This Tool is also capable of uploading & displaying video files using the <video> element. To enable this, use the Config Params : 'type' to support the upload of video Mime-types.
-=======
-**Note** This Tool requires server-side implementation for the file uploading. See [backend response format](#server-format) for more details.
->>>>>>> 212cdb21
+**Notes**
+
+This Tool requires server-side implementation for the file uploading. See [backend response format](#server-format) for more details.
+
+This Tool is also capable of uploading & displaying video files using the <video> element. To enable this, specify video mime-types via the 'types' config param.
+
 
 ## Installation
 
